--- conflicted
+++ resolved
@@ -29,7 +29,6 @@
 #endif
 
 /* cJSON Types: */
-<<<<<<< HEAD
 #define cJSON_False  (1 << 0)
 #define cJSON_True   (1 << 1)
 #define cJSON_NULL   (1 << 2)
@@ -37,17 +36,7 @@
 #define cJSON_String (1 << 4)
 #define cJSON_Array  (1 << 5)
 #define cJSON_Object (1 << 6)
-
-=======
-#define cJSON_False  1 << 0
-#define cJSON_True   1 << 1
-#define cJSON_NULL   1 << 2
-#define cJSON_Number 1 << 3
-#define cJSON_String 1 << 4
-#define cJSON_Array  1 << 5
-#define cJSON_Object 1 << 6
 	
->>>>>>> 51371c89
 #define cJSON_IsReference 256
 #define cJSON_StringIsConst 512
 
