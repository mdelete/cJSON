/*
  Copyright (c) 2009 Dave Gamble

  Permission is hereby granted, free of charge, to any person obtaining a copy
  of this software and associated documentation files (the "Software"), to deal
  in the Software without restriction, including without limitation the rights
  to use, copy, modify, merge, publish, distribute, sublicense, and/or sell
  copies of the Software, and to permit persons to whom the Software is
  furnished to do so, subject to the following conditions:

  The above copyright notice and this permission notice shall be included in
  all copies or substantial portions of the Software.

  THE SOFTWARE IS PROVIDED "AS IS", WITHOUT WARRANTY OF ANY KIND, EXPRESS OR
  IMPLIED, INCLUDING BUT NOT LIMITED TO THE WARRANTIES OF MERCHANTABILITY,
  FITNESS FOR A PARTICULAR PURPOSE AND NONINFRINGEMENT. IN NO EVENT SHALL THE
  AUTHORS OR COPYRIGHT HOLDERS BE LIABLE FOR ANY CLAIM, DAMAGES OR OTHER
  LIABILITY, WHETHER IN AN ACTION OF CONTRACT, TORT OR OTHERWISE, ARISING FROM,
  OUT OF OR IN CONNECTION WITH THE SOFTWARE OR THE USE OR OTHER DEALINGS IN
  THE SOFTWARE.
*/

#ifndef cJSON__h
#define cJSON__h

#ifdef __cplusplus
extern "C"
{
#endif

/* project version */
#define CJSON_VERSION_MAJOR 1
<<<<<<< HEAD
#define CJSON_VERSION_MINOR 3
#define CJSON_VERSION_PATCH 2
=======
#define CJSON_VERSION_MINOR 4
#define CJSON_VERSION_PATCH 0
>>>>>>> 02cd3eec

#include <stddef.h>

/* cJSON Types: */
#define cJSON_Invalid (0)
#define cJSON_False  (1 << 0)
#define cJSON_True   (1 << 1)
#define cJSON_NULL   (1 << 2)
#define cJSON_Number (1 << 3)
#define cJSON_String (1 << 4)
#define cJSON_Array  (1 << 5)
#define cJSON_Object (1 << 6)
#define cJSON_Raw    (1 << 7) /* raw json */

#define cJSON_IsReference 256
#define cJSON_StringIsConst 512

/* The cJSON structure: */
typedef struct cJSON
{
    /* next/prev allow you to walk array/object chains. Alternatively, use GetArraySize/GetArrayItem/GetObjectItem */
    struct cJSON *next;
    struct cJSON *prev;
    /* An array or object item will have a child pointer pointing to a chain of the items in the array/object. */
    struct cJSON *child;

    /* The type of the item, as above. */
    int type;

    /* The item's string, if type==cJSON_String  and type == cJSON_Raw */
    char *valuestring;
    /* The item's number, if type==cJSON_Number */
    int valueint;
    /* The item's number, if type==cJSON_Number */
    double valuedouble;

    /* The item's name string, if this item is the child of, or is in the list of subitems of an object. */
    char *string;
} cJSON;

typedef struct cJSON_Hooks
{
      void *(*malloc_fn)(size_t sz);
      void (*free_fn)(void *ptr);
} cJSON_Hooks;

typedef int cJSON_bool;

#if !defined(__WINDOWS__) && (defined(WIN32) || defined(WIN64) || defined(_MSC_VER) || defined(_WIN32))
#define __WINDOWS__
#endif
#ifdef __WINDOWS__

/* When compiling for windows, we specify a specific calling convention to avoid issues where we are being called from a project with a different default calling convention.  For windows you have 2 define options:

CJSON_HIDE_SYMBOLS - Define this in the case where you don't want to ever dllexport symbols
CJSON_EXPORT_SYMBOLS - Define this on library build when you want to dllexport symbols

For *nix builds that support visibility attribute, you can define similar behavior by 

setting default visibility to hidden by adding
-fvisibility=hidden (for gcc)
or
-xldscope=hidden (for sun cc)
to CFLAGS

then using the CJSON_API_VISIBILITY flag to "export" the same symbols the way CJSON_EXPORT_SYMBOLS does

*/

#if defined(CJSON_HIDE_SYMBOLS)
#define CJSON_PUBLIC(type)   type __stdcall
#elif defined(CJSON_EXPORT_SYMBOLS)
#define CJSON_PUBLIC(type)   __declspec(dllexport) type __stdcall
#else
#define CJSON_PUBLIC(type)   __declspec(dllimport) type __stdcall
#endif
#else /* !WIN32 */
#if (defined(__GNUC__) || defined(__SUNPRO_CC) || defined (__SUNPRO_C)) && defined(CJSON_API_VISIBILITY)
#define CJSON_PUBLIC(type)   __attribute__((visibility("default"))) type
#else
#define CJSON_PUBLIC(type) type
#endif
#endif

/* returns the version of cJSON as a string */
CJSON_PUBLIC(const char*) cJSON_Version(void);

/* Supply malloc, realloc and free functions to cJSON */
CJSON_PUBLIC(void) cJSON_InitHooks(cJSON_Hooks* hooks);


/* Supply a block of JSON, and this returns a cJSON object you can interrogate. Call cJSON_Delete when finished. */
CJSON_PUBLIC(cJSON *) cJSON_Parse(const char *value);
/* Render a cJSON entity to text for transfer/storage. Free the char* when finished. */
CJSON_PUBLIC(char *) cJSON_Print(const cJSON *item);
/* Render a cJSON entity to text for transfer/storage without any formatting. Free the char* when finished. */
CJSON_PUBLIC(char *) cJSON_PrintUnformatted(const cJSON *item);
/* Render a cJSON entity to text using a buffered strategy. prebuffer is a guess at the final size. guessing well reduces reallocation. fmt=0 gives unformatted, =1 gives formatted */
CJSON_PUBLIC(char *) cJSON_PrintBuffered(const cJSON *item, int prebuffer, cJSON_bool fmt);
/* Render a cJSON entity to text using a buffer already allocated in memory with length buf_len. Returns 1 on success and 0 on failure. */
CJSON_PUBLIC(cJSON_bool) cJSON_PrintPreallocated(cJSON *item, char *buf, const int len, const cJSON_bool fmt);
/* Delete a cJSON entity and all subentities. */
CJSON_PUBLIC(void) cJSON_Delete(cJSON *c);

/* Returns the number of items in an array (or object). */
CJSON_PUBLIC(int) cJSON_GetArraySize(const cJSON *array);
/* Retrieve item number "item" from array "array". Returns NULL if unsuccessful. */
CJSON_PUBLIC(cJSON *) cJSON_GetArrayItem(const cJSON *array, int item);
/* Get item "string" from object. Case insensitive. */
CJSON_PUBLIC(cJSON *) cJSON_GetObjectItem(const cJSON *object, const char *string);
CJSON_PUBLIC(cJSON *) cJSON_GetObjectItemCaseSensitive(const cJSON *object, const char *string);
CJSON_PUBLIC(cJSON_bool) cJSON_HasObjectItem(const cJSON *object, const char *string);
/* For analysing failed parses. This returns a pointer to the parse error. You'll probably need to look a few chars back to make sense of it. Defined when cJSON_Parse() returns 0. 0 when cJSON_Parse() succeeds. */
CJSON_PUBLIC(const char *) cJSON_GetErrorPtr(void);

/* These functions check the type of an item */
CJSON_PUBLIC(cJSON_bool) cJSON_IsInvalid(const cJSON * const item);
CJSON_PUBLIC(cJSON_bool) cJSON_IsFalse(const cJSON * const item);
CJSON_PUBLIC(cJSON_bool) cJSON_IsTrue(const cJSON * const item);
CJSON_PUBLIC(cJSON_bool) cJSON_IsBool(const cJSON * const item);
CJSON_PUBLIC(cJSON_bool) cJSON_IsNull(const cJSON * const item);
CJSON_PUBLIC(cJSON_bool) cJSON_IsNumber(const cJSON * const item);
CJSON_PUBLIC(cJSON_bool) cJSON_IsString(const cJSON * const item);
CJSON_PUBLIC(cJSON_bool) cJSON_IsArray(const cJSON * const item);
CJSON_PUBLIC(cJSON_bool) cJSON_IsObject(const cJSON * const item);
CJSON_PUBLIC(cJSON_bool) cJSON_IsRaw(const cJSON * const item);

/* These calls create a cJSON item of the appropriate type. */
CJSON_PUBLIC(cJSON *) cJSON_CreateNull(void);
CJSON_PUBLIC(cJSON *) cJSON_CreateTrue(void);
CJSON_PUBLIC(cJSON *) cJSON_CreateFalse(void);
CJSON_PUBLIC(cJSON *) cJSON_CreateBool(cJSON_bool boolean);
CJSON_PUBLIC(cJSON *) cJSON_CreateNumber(double num);
CJSON_PUBLIC(cJSON *) cJSON_CreateString(const char *string);
/* raw json */
CJSON_PUBLIC(cJSON *) cJSON_CreateRaw(const char *raw);
CJSON_PUBLIC(cJSON *) cJSON_CreateArray(void);
CJSON_PUBLIC(cJSON *) cJSON_CreateObject(void);

/* These utilities create an Array of count items. */
CJSON_PUBLIC(cJSON *) cJSON_CreateIntArray(const int *numbers, int count);
CJSON_PUBLIC(cJSON *) cJSON_CreateFloatArray(const float *numbers, int count);
CJSON_PUBLIC(cJSON *) cJSON_CreateDoubleArray(const double *numbers, int count);
CJSON_PUBLIC(cJSON *) cJSON_CreateStringArray(const char **strings, int count);

/* Append item to the specified array/object. */
CJSON_PUBLIC(void) cJSON_AddItemToArray(cJSON *array, cJSON *item);
CJSON_PUBLIC(void) cJSON_AddItemToObject(cJSON *object, const char *string, cJSON *item);
/* Use this when string is definitely const (i.e. a literal, or as good as), and will definitely survive the cJSON object.
 * WARNING: When this function was used, make sure to always check that (item->type & cJSON_StringIsConst) is zero before
 * writing to `item->string` */
CJSON_PUBLIC(void) cJSON_AddItemToObjectCS(cJSON *object, const char *string, cJSON *item);
/* Append reference to item to the specified array/object. Use this when you want to add an existing cJSON to a new cJSON, but don't want to corrupt your existing cJSON. */
CJSON_PUBLIC(void) cJSON_AddItemReferenceToArray(cJSON *array, cJSON *item);
CJSON_PUBLIC(void) cJSON_AddItemReferenceToObject(cJSON *object, const char *string, cJSON *item);

/* Remove/Detatch items from Arrays/Objects. */
CJSON_PUBLIC(cJSON *) cJSON_DetachItemFromArray(cJSON *array, int which);
CJSON_PUBLIC(void) cJSON_DeleteItemFromArray(cJSON *array, int which);
CJSON_PUBLIC(cJSON *) cJSON_DetachItemFromObject(cJSON *object, const char *string);
CJSON_PUBLIC(void) cJSON_DeleteItemFromObject(cJSON *object, const char *string);

/* Update array items. */
CJSON_PUBLIC(void) cJSON_InsertItemInArray(cJSON *array, int which, cJSON *newitem); /* Shifts pre-existing items to the right. */
CJSON_PUBLIC(void) cJSON_ReplaceItemInArray(cJSON *array, int which, cJSON *newitem);
CJSON_PUBLIC(void) cJSON_ReplaceItemInObject(cJSON *object,const char *string,cJSON *newitem);

/* Duplicate a cJSON item */
CJSON_PUBLIC(cJSON *) cJSON_Duplicate(const cJSON *item, cJSON_bool recurse);
/* Duplicate will create a new, identical cJSON item to the one you pass, in new memory that will
need to be released. With recurse!=0, it will duplicate any children connected to the item.
The item->next and ->prev pointers are always zero on return from Duplicate. */

/* ParseWithOpts allows you to require (and check) that the JSON is null terminated, and to retrieve the pointer to the final byte parsed. */
/* If you supply a ptr in return_parse_end and parsing fails, then return_parse_end will contain a pointer to the error. If not, then cJSON_GetErrorPtr() does the job. */
CJSON_PUBLIC(cJSON *) cJSON_ParseWithOpts(const char *value, const char **return_parse_end, cJSON_bool require_null_terminated);

CJSON_PUBLIC(void) cJSON_Minify(char *json);

/* Macros for creating things quickly. */
#define cJSON_AddNullToObject(object,name) cJSON_AddItemToObject(object, name, cJSON_CreateNull())
#define cJSON_AddTrueToObject(object,name) cJSON_AddItemToObject(object, name, cJSON_CreateTrue())
#define cJSON_AddFalseToObject(object,name) cJSON_AddItemToObject(object, name, cJSON_CreateFalse())
#define cJSON_AddBoolToObject(object,name,b) cJSON_AddItemToObject(object, name, cJSON_CreateBool(b))
#define cJSON_AddNumberToObject(object,name,n) cJSON_AddItemToObject(object, name, cJSON_CreateNumber(n))
#define cJSON_AddStringToObject(object,name,s) cJSON_AddItemToObject(object, name, cJSON_CreateString(s))
#define cJSON_AddRawToObject(object,name,s) cJSON_AddItemToObject(object, name, cJSON_CreateRaw(s))

/* When assigning an integer value, it needs to be propagated to valuedouble too. */
#define cJSON_SetIntValue(object, number) ((object) ? (object)->valueint = (object)->valuedouble = (number) : (number))
/* helper for the cJSON_SetNumberValue macro */
CJSON_PUBLIC(double) cJSON_SetNumberHelper(cJSON *object, double number);
#define cJSON_SetNumberValue(object, number) ((object != NULL) ? cJSON_SetNumberHelper(object, (double)number) : (number))

/* Macro for iterating over an array */
#define cJSON_ArrayForEach(element, array) for(element = (array != NULL) ? (array)->child : NULL; element != NULL; element = element->next)

#ifdef __cplusplus
}
#endif

#endif<|MERGE_RESOLUTION|>--- conflicted
+++ resolved
@@ -30,13 +30,8 @@
 
 /* project version */
 #define CJSON_VERSION_MAJOR 1
-<<<<<<< HEAD
-#define CJSON_VERSION_MINOR 3
-#define CJSON_VERSION_PATCH 2
-=======
 #define CJSON_VERSION_MINOR 4
 #define CJSON_VERSION_PATCH 0
->>>>>>> 02cd3eec
 
 #include <stddef.h>
 
